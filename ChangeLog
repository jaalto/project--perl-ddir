<<<<<<< HEAD
2019-05-05 Sun  Jari Aalto  <jari.aalto@cante.net>

	* ALL: update copyright years. Point URLs to Github.

	* bin/ddir.pl: Update to latest Perl.
=======
2016-10-29 Sat  Jari Aalto  <jari.aalto@cante.net>

	* bin/ddir.pl: Adjust layout.
	(Tree): Corrent opendir() statement.
>>>>>>> ce9f8e48

2010-05-01 Sat  Jari Aalto  <jari.aalto@cante.net>

	* bin/ddir.pl (HandleCommandLineArgs): Remove
	"require_order" from Getopt::Long::config().

2010-04-15 Thu  Jari Aalto  <jari.aalto@cante.net>

	* bin/ddir.pl
	(top level): Fix many of the remarks Perl::Critic.
	(Help): rewrite eval Pod::Man call.
	(Tree): rewrite 'local' dirhandle to 'my'.

2010-04-14 Wed  Jari Aalto  <jari.aalto@cante.net>

	* Makefile (top level): Completely rework the documentation
	installation. Add "# Rule:" documentation blocks to the targets.
	(all): call target 'doc'.
	(docdir): New target, and variable.
	(XARGS): New variable.
	(INSTALL_DIR): New variable.
	(PERL): New variable.
	(clean): use find(1).

	* INSTALL (INSTALL): (Manual install): adjust wording.
	(License): Add "by" to the sentence.

	* bin/ddir.pl (Main): Use current dir as the default argument.
	(Help::DESCRIPTION): Explain the name "ddir".
	(Help::SEE ALSO: Add dir(1), wcd(1).

2010-04-04 Sun  Jari Aalto  <jari.aalto@cante.net>

	* bin/ddir.pl (Help): Correct manual page string that appears in
	the center.

2010-03-24 Wed  Jari Aalto  <jari.aalto@cante.net>

	* README (README): Add Copyright and license.

2010-03-23 Tue  Jari Aalto  <jari.aalto@cante.net>

	* bin/ddir.pl (POD::LICENSE): Change wording 'this program' to
	'this program and its documentation'.

2010-03-21 Sun  Jari Aalto  <jari.aalto@cante.net>

	* bin/ddir.pl (Tree): display non-directories
	first, then directories. Previously printed
	all entries in alphabetical order regardless of
	the type.

2010-03-16 Tue  Jari Aalto  <jari.aalto@cante.net>

	* bin/ddir.pl (Tree): Sort directory entries.

2010-03-15 Mon  Jari Aalto  <jari.aalto@cante.net>

	* bin/ddir.pl:
	Set up roject at github.com.
	(top level): Add proper function banners. GPL etc.
	(top level::Standard perl modules): Add many more modules.
	(top level::Globals): Add version variable.
	(Initialize): New.
	(Help): New. Convert old roff into POD. Add many, many options.
	(HelpExclude): New.
	(HandleCommandLineArgs): New.

2003-01-28  Jari Aalto  <jari.aalto@cante.net>

        * bin/ddir.pl: Do not use #!/usr/local/bin/perl, but
        only #!perl. Suppose perl is along path.

1995-05-17 Thu  Jari Aalto  <jari.aalto@cante.net>

        * bin/ddir.pl: Initial version.<|MERGE_RESOLUTION|>--- conflicted
+++ resolved
@@ -1,15 +1,13 @@
-<<<<<<< HEAD
 2019-05-05 Sun  Jari Aalto  <jari.aalto@cante.net>
 
 	* ALL: update copyright years. Point URLs to Github.
 
 	* bin/ddir.pl: Update to latest Perl.
-=======
+
 2016-10-29 Sat  Jari Aalto  <jari.aalto@cante.net>
 
 	* bin/ddir.pl: Adjust layout.
 	(Tree): Corrent opendir() statement.
->>>>>>> ce9f8e48
 
 2010-05-01 Sat  Jari Aalto  <jari.aalto@cante.net>
 
